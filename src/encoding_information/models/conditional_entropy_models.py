--- conflicted
+++ resolved
@@ -17,11 +17,7 @@
         """
         self.sigma = sigma
 
-<<<<<<< HEAD
-    def estimate_conditional_entropy(self, images):
-=======
     def estimate_conditional_entropy(self, images=None):
->>>>>>> b702b803
         """
         Compute the conditional entropy H(Y | X) for Gaussian noise.
         """   
@@ -52,7 +48,7 @@
 
 class AnalyticComplexPixelGaussianNoiseModel(MeasurementNoiseModel):
     """
-    Analytical model for estimating the conditional entropy H(Y | X) when the noise process is additive independent Gaussian noise at each pixel 
+    Analytical model for estimating the conditional entropy H(Y | X) with complex-valued pixels when the noise process is additive independent Gaussian noise at each pixel 
     with different standard deviation at each pixel.
     """
 
