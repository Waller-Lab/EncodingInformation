--- conflicted
+++ resolved
@@ -857,11 +857,7 @@
 
         self._validate_data(data)
         data = data.reshape(data.shape[0], -1)
-<<<<<<< HEAD
-        data = match_to_generator_data(data, seed=data_seed, add_uniform_noise = self._add_uniform_noise)
-=======
         data = match_to_generator_data(data, seed=data_seed, add_uniform_noise=self._add_uniform_noise)
->>>>>>> 448a7bba
         # average nll per pixel, but averaged over data or per data point
         if average:                        
             return -gaussian_likelihood(self.cov_mat, self.mean_vec, data).mean() / np.prod(np.array(data.shape[1:]))
