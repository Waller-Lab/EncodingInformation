--- conflicted
+++ resolved
@@ -164,13 +164,8 @@
 def  estimate_mutual_information(noisy_images, clean_images=None, entropy_model='gaussian', test_set_fraction=0.1,
                                   gaussian_noise_sigma=None, estimate_conditional_from_model_samples=False,
                                  patience=None, num_val_samples=None, batch_size=None, max_epochs=None, learning_rate=None, # generic params
-<<<<<<< HEAD
                                  use_iterative_optimization=True, eigenvalue_floor=1e-3, gradient_clip=None, momentum=None, analytic_marginal_entropy=False,# gaussian params
-                                 steps_per_epoch=None, num_hidden_channels=None, num_mixture_components=None, # pixelcnn params
-=======
-                                 use_iterative_optimization=True, eigenvalue_floor=1e-3, gradient_clip=None, momentum=None, # gaussian params
                                  steps_per_epoch=None, num_hidden_channels=None, num_mixture_components=None, do_lr_decay=False, # pixelcnn params
->>>>>>> eed0edbe
                                  return_entropy_model=False, verbose=False,):
     """
     Estimate the mutual information (in bits per pixel) of a stack of noisy images, by upper bounding the entropy of the noisy
